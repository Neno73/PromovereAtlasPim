import React, { useState, useEffect, useCallback } from "react";
import {
  Main,
  Box,
  Typography,
  Table,
  Thead,
  Tbody,
  Tr,
  Td,
  Th,
  Button,
  Badge,
  Flex,
  Tooltip,
  Loader,
} from "@strapi/design-system";
import { Play, Clock, CheckCircle, Information, Download, Database, Cross } from "@strapi/icons";
import { useFetchClient, useNotification } from "@strapi/strapi/admin";

// Types for sync status
interface SyncStatus {
  isRunning: boolean;
  stopRequested: boolean;
  lockInfo?: {
    lockedAt: string;
    syncId: string;
  };
}

interface ActiveSyncs {
  promidata: Array<{ supplierId: string; lockInfo: any }>;
  gemini: Array<{ supplierCode: string; lockInfo: any }>;
}

const SupplierSyncPage = () => {
  const [suppliers, setSuppliers] = useState([]);
  const [loading, setLoading] = useState(true);
  const [syncingSuppliers, setSyncingSuppliers] = useState(new Set<string>());
  const [stoppingSyncSuppliers, setStoppingSyncSuppliers] = useState(new Set<string>());
  const [exportingSuppliers, setExportingSuppliers] = useState(new Set());
  const [geminiSyncingSuppliers, setGeminiSyncingSuppliers] = useState(new Set<string>());
  const [stoppingGeminiSuppliers, setStoppingGeminiSuppliers] = useState(new Set<string>());
  const { get, post } = useFetchClient();
  const { toggleNotification } = useNotification();

  // Poll interval for checking sync status
  const POLL_INTERVAL = 5000; // 5 seconds

  // Fetch active syncs from API
  const fetchActiveSyncs = useCallback(async () => {
    try {
      const response = await fetch('/api/promidata-sync/active');
      const data = await response.json();

      if (data.success) {
        const activeSyncs: ActiveSyncs = data.data;

        // Update promidata syncing suppliers
        const promidataIds = new Set(activeSyncs.promidata.map(s => s.supplierId));
        setSyncingSuppliers(promidataIds);

        // Update gemini syncing suppliers
        const geminiCodes = new Set(activeSyncs.gemini.map(s => s.supplierCode));
        setGeminiSyncingSuppliers(geminiCodes);
      }
    } catch (error) {
      console.error("Failed to fetch active syncs:", error);
    }
  }, []);

  useEffect(() => {
    fetchSuppliers();
    fetchActiveSyncs();

    // Poll for sync status updates
    const pollInterval = setInterval(() => {
      if (syncingSuppliers.size > 0 || geminiSyncingSuppliers.size > 0) {
        fetchActiveSyncs();
        fetchSuppliers(); // Refresh to get updated last_sync_date
      }
    }, POLL_INTERVAL);

    return () => clearInterval(pollInterval);
  }, [syncingSuppliers.size, geminiSyncingSuppliers.size, fetchActiveSyncs]);

  const fetchSuppliers = async () => {
    try {
      const response = await get(
        "/content-manager/collection-types/api::supplier.supplier?page=1&pageSize=100&sort=code:ASC"
      );
      setSuppliers(response.data.results || []);
    } catch (error) {
      console.error("Failed to fetch suppliers:", error);
      toggleNotification({
        type: "warning",
        message: "Failed to load suppliers",
      });
    } finally {
      setLoading(false);
    }
  };

  const handleSync = async (supplier: any) => {
    setSyncingSuppliers((prev) => new Set(prev).add(supplier.documentId));

    try {
      const response = await post('/api/promidata-sync/start', {
        supplierId: supplier.documentId
      });

      if (response.data.success) {
        toggleNotification({
          type: "success",
          message: `Sync started for ${supplier.code}. Click "Stop" to cancel.`,
        });
      } else if (response.data.isRunning) {
        toggleNotification({
          type: "warning",
          message: `Sync already running for ${supplier.code}`,
        });
      } else {
        toggleNotification({
          type: "danger",
          message: response.data.message || "Sync failed to start",
        });
        setSyncingSuppliers((prev) => {
          const newSet = new Set(prev);
          newSet.delete(supplier.documentId);
          return newSet;
        });
      }
    } catch (error: any) {
      toggleNotification({
        type: "danger",
        message: `Sync failed for ${supplier.code}: ${error.response?.data?.error?.message || error.message}`,
      });
      setSyncingSuppliers((prev) => {
        const newSet = new Set(prev);
        newSet.delete(supplier.documentId);
        return newSet;
      });
    }
  };

  const handleStopSync = async (supplier: any) => {
    setStoppingSyncSuppliers((prev) => new Set(prev).add(supplier.documentId));

    try {
      const response = await post(`/api/promidata-sync/stop/${supplier.documentId}`);

      if (response.data.success) {
        toggleNotification({
          type: "success",
          message: `Stop signal sent for ${supplier.code}. Sync will stop after current batch.`,
        });
      } else {
        toggleNotification({
          type: "warning",
          message: response.data.message || "Failed to stop sync",
        });
      }
    } catch (error: any) {
      toggleNotification({
        type: "danger",
        message: `Failed to stop sync for ${supplier.code}: ${error.message}`,
      });
    } finally {
      setStoppingSyncSuppliers((prev) => {
        const newSet = new Set(prev);
        newSet.delete(supplier.documentId);
        return newSet;
      });
    }
  };

  const handleExport = async (supplier: any) => {
    setExportingSuppliers((prev) => new Set(prev).add(supplier.id));

    try {
      const response = await fetch(`/api/promidata-sync/export/${supplier.documentId}`, {
        method: 'GET',
        headers: {
          'Content-Type': 'application/json',
        },
      });

      if (!response.ok) {
        throw new Error(`HTTP error! status: ${response.status}`);
      }

      const exportData = await response.text();
      const blob = new Blob([exportData], { type: 'application/json' });
      const url = window.URL.createObjectURL(blob);
      const link = document.createElement('a');
      link.href = url;
      link.download = `${supplier.code}_products_export.json`;
      document.body.appendChild(link);
      link.click();
      document.body.removeChild(link);
      window.URL.revokeObjectURL(url);

      toggleNotification({
        type: "success",
        message: `Export completed for ${supplier.code}. File downloaded successfully.`,
      });
    } catch (error: any) {
      toggleNotification({
        type: "danger",
        message: `Export failed for ${supplier.code}: ${error.message}`,
      });
    } finally {
      setExportingSuppliers((prev) => {
        const newSet = new Set(prev);
        newSet.delete(supplier.id);
        return newSet;
      });
    }
  };

  const handleGeminiSync = async (supplier: any) => {
    setGeminiSyncingSuppliers((prev) => new Set(prev).add(supplier.code));

    try {
      const response = await post('/api/gemini-sync/trigger-by-supplier', {
        supplierCode: supplier.code
      });

      if (response.data.success) {
        toggleNotification({
          type: "success",
          message: `Gemini sync started for ${supplier.code}. Click "Stop" to cancel.`,
        });
      } else if (response.data.isRunning) {
        toggleNotification({
          type: "warning",
          message: `Gemini sync already running for ${supplier.code}`,
        });
      } else {
        toggleNotification({
          type: "danger",
          message: response.data.message || "Gemini sync failed to start",
        });
        setGeminiSyncingSuppliers((prev) => {
          const newSet = new Set(prev);
          newSet.delete(supplier.code);
          return newSet;
        });
      }
    } catch (error: any) {
      toggleNotification({
        type: "danger",
        message: `Gemini sync failed for ${supplier.code}: ${error.message}`,
      });
      setGeminiSyncingSuppliers((prev) => {
        const newSet = new Set(prev);
        newSet.delete(supplier.code);
        return newSet;
      });
    }
  };

  const handleStopGeminiSync = async (supplier: any) => {
    setStoppingGeminiSuppliers((prev) => new Set(prev).add(supplier.code));

    try {
      const response = await post(`/api/gemini-sync/stop/${supplier.code}`);

      if (response.data.success) {
        toggleNotification({
          type: "success",
          message: `Stop signal sent for Gemini sync ${supplier.code}. Queue cleared.`,
        });
        // Remove from syncing set
        setGeminiSyncingSuppliers((prev) => {
          const newSet = new Set(prev);
          newSet.delete(supplier.code);
          return newSet;
        });
      } else {
        toggleNotification({
          type: "warning",
          message: response.data.message || "Failed to stop Gemini sync",
        });
      }
    } catch (error: any) {
      toggleNotification({
        type: "danger",
        message: `Failed to stop Gemini sync for ${supplier.code}: ${error.message}`,
      });
    } finally {
      setStoppingGeminiSuppliers((prev) => {
        const newSet = new Set(prev);
        newSet.delete(supplier.code);
        return newSet;
      });
    }
  };

  const getStatusBadge = (supplier: any) => {
    const isCurrentlySyncing = syncingSuppliers.has(supplier.documentId);
    const lastSyncStatus = supplier.last_sync_status;

    if (isCurrentlySyncing || lastSyncStatus === 'running') {
      return (
        <Badge backgroundColor="secondary500" textColor="neutral0">
          Syncing...
        </Badge>
      );
    }

    if (lastSyncStatus === 'failed') {
      return (
        <Tooltip description={supplier.last_sync_message || 'Sync failed'}>
          <Badge backgroundColor="danger500" textColor="neutral0">
            Failed
          </Badge>
        </Tooltip>
      );
    }

    const lastSync = supplier.last_sync_date;
    if (!lastSync) {
      return (
        <Badge backgroundColor="neutral150" textColor="neutral600">
          Never
        </Badge>
      );
    }

    return (
      <Tooltip description={supplier.last_sync_message || ''}>
        <Badge backgroundColor="success500" textColor="neutral0">
          {new Date(lastSync).toLocaleDateString()}
        </Badge>
      </Tooltip>
    );
  };

  if (loading) {
    return (
      <Main>
        <Box padding={8}>
          <Typography variant="alpha" tag="h1">
            Supplier Sync Management
          </Typography>
          <Box padding={8} background="neutral100" marginTop={4} hasRadius>
            <Flex direction="column" alignItems="center" gap={4}>
              <Loader />
              <Typography textAlign="center">Loading suppliers...</Typography>
            </Flex>
          </Box>
        </Box>
      </Main>
    );
  }

  return (
    <Main>
      <Box padding={8}>
        <Typography variant="alpha" tag="h1" marginBottom={2}>
          Supplier Sync Management
        </Typography>
        <Typography variant="omega" textColor="neutral600" marginBottom={6}>
          Manage individual sync operations for {suppliers.length} suppliers
          {(syncingSuppliers.size > 0 || geminiSyncingSuppliers.size > 0) && (
            <Badge marginLeft={2} backgroundColor="secondary500" textColor="neutral0">
              {syncingSuppliers.size + geminiSyncingSuppliers.size} active
            </Badge>
          )}
        </Typography>

        <Box padding={6} background="neutral0" shadow="filterShadow" hasRadius>
<<<<<<< HEAD
          <Table colCount={6} rowCount={suppliers.length}>
=======
          <Table colCount={7} rowCount={suppliers.length}>
>>>>>>> a5224118
            <Thead>
              <Tr>
                <Th>
                  <Typography variant="sigma">Supplier</Typography>
                </Th>
                <Th>
                  <Typography variant="sigma">Code</Typography>
                </Th>
                <Th>
                  <Typography variant="sigma">Products</Typography>
                </Th>
                <Th>
                  <Typography variant="sigma">Status</Typography>
                </Th>
                <Th>
                  <Typography variant="sigma">Promidata</Typography>
                </Th>
                <Th>
                  <Typography variant="sigma">Gemini</Typography>
                </Th>
                <Th>
                  <Typography variant="sigma">Export</Typography>
                </Th>
              </Tr>
            </Thead>
            <Tbody>
              {suppliers.map((supplier: any) => {
                const isSyncing = syncingSuppliers.has(supplier.documentId) || supplier.last_sync_status === 'running';
                const isStoppingSync = stoppingSyncSuppliers.has(supplier.documentId);
                const isGeminiSyncing = geminiSyncingSuppliers.has(supplier.code);
                const isStoppingGemini = stoppingGeminiSuppliers.has(supplier.code);

                return (
                  <Tr key={supplier.id}>
                    <Td>
                      <Typography fontWeight="semiBold">
                        {supplier.name}
                      </Typography>
                    </Td>
                    <Td>
                      <Typography variant="omega" textColor="neutral600">
                        {supplier.code}
                      </Typography>
                    </Td>
<<<<<<< HEAD
=======
                    <Td>
                      <Typography
                        variant="omega"
                        textColor={supplier.products_count > 0 ? "success600" : "neutral600"}
                        fontWeight={supplier.products_count > 0 ? "semiBold" : "normal"}
                      >
                        {supplier.products_count || 0}
                      </Typography>
                    </Td>
>>>>>>> a5224118
                    <Td>{getStatusBadge(supplier)}</Td>
                    <Td>
                      {isSyncing ? (
                        <Button
                          onClick={() => handleStopSync(supplier)}
                          loading={isStoppingSync}
                          disabled={isStoppingSync}
                          variant="danger"
                          size="S"
                          startIcon={<Cross />}
                        >
                          {isStoppingSync ? 'Stopping...' : 'Stop'}
                        </Button>
                      ) : (
                        <Tooltip description={`Sync ${supplier.name} products from Promidata`}>
                          <Button
                            onClick={() => handleSync(supplier)}
                            variant="secondary"
                            size="S"
                            startIcon={<Play />}
                          >
                            Sync
                          </Button>
                        </Tooltip>
                      )}
                    </Td>
                    <Td>
                      {isGeminiSyncing ? (
                        <Button
                          onClick={() => handleStopGeminiSync(supplier)}
                          loading={isStoppingGemini}
                          disabled={isStoppingGemini}
                          variant="danger"
                          size="S"
                          startIcon={<Cross />}
                        >
                          {isStoppingGemini ? 'Stopping...' : 'Stop'}
                        </Button>
                      ) : (
<<<<<<< HEAD
                        <Tooltip description={`Sync ${supplier.name} products to Gemini File Search`}>
                          <Button
                            onClick={() => handleGeminiSync(supplier)}
                            disabled={!supplier.is_active}
=======
                        <Tooltip description={
                          !supplier.is_active
                            ? `Supplier ${supplier.name} is inactive`
                            : !supplier.products_count || supplier.products_count === 0
                            ? `No products synced yet. Sync from Promidata first.`
                            : `Sync ${supplier.name} products to Gemini File Search`
                        }>
                          <Button
                            onClick={() => handleGeminiSync(supplier)}
                            disabled={!supplier.is_active || !supplier.products_count || supplier.products_count === 0}
>>>>>>> a5224118
                            variant="tertiary"
                            size="S"
                            startIcon={<Database />}
                          >
                            Gemini
                          </Button>
                        </Tooltip>
                      )}
                    </Td>
                    <Td>
                      <Tooltip description={`Export ${supplier.name} products as JSON`}>
                        <Button
                          onClick={() => handleExport(supplier)}
                          loading={exportingSuppliers.has(supplier.id)}
                          disabled={exportingSuppliers.has(supplier.id) || !supplier.is_active}
                          variant="tertiary"
                          size="S"
                          startIcon={<Download />}
                        >
                          {exportingSuppliers.has(supplier.id) ? 'Exporting...' : 'Export'}
                        </Button>
                      </Tooltip>
                    </Td>
                  </Tr>
                );
              })}
            </Tbody>
          </Table>
        </Box>
      </Box>
    </Main>
  );
};

export default SupplierSyncPage;<|MERGE_RESOLUTION|>--- conflicted
+++ resolved
@@ -371,11 +371,7 @@
         </Typography>
 
         <Box padding={6} background="neutral0" shadow="filterShadow" hasRadius>
-<<<<<<< HEAD
-          <Table colCount={6} rowCount={suppliers.length}>
-=======
           <Table colCount={7} rowCount={suppliers.length}>
->>>>>>> a5224118
             <Thead>
               <Tr>
                 <Th>
@@ -420,8 +416,6 @@
                         {supplier.code}
                       </Typography>
                     </Td>
-<<<<<<< HEAD
-=======
                     <Td>
                       <Typography
                         variant="omega"
@@ -431,7 +425,6 @@
                         {supplier.products_count || 0}
                       </Typography>
                     </Td>
->>>>>>> a5224118
                     <Td>{getStatusBadge(supplier)}</Td>
                     <Td>
                       {isSyncing ? (
@@ -471,12 +464,6 @@
                           {isStoppingGemini ? 'Stopping...' : 'Stop'}
                         </Button>
                       ) : (
-<<<<<<< HEAD
-                        <Tooltip description={`Sync ${supplier.name} products to Gemini File Search`}>
-                          <Button
-                            onClick={() => handleGeminiSync(supplier)}
-                            disabled={!supplier.is_active}
-=======
                         <Tooltip description={
                           !supplier.is_active
                             ? `Supplier ${supplier.name} is inactive`
@@ -487,7 +474,6 @@
                           <Button
                             onClick={() => handleGeminiSync(supplier)}
                             disabled={!supplier.is_active || !supplier.products_count || supplier.products_count === 0}
->>>>>>> a5224118
                             variant="tertiary"
                             size="S"
                             startIcon={<Database />}
