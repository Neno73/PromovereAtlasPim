{
  "kind": "collectionType",
  "collectionName": "products",
  "info": {
    "singularName": "product",
    "pluralName": "products",
    "displayName": "Product",
    "description": "Main product/family with variants"
  },
  "options": {
    "draftAndPublish": false
  },
  "pluginOptions": {},
  "attributes": {
    "sku": {
      "type": "string",
      "required": true,
      "unique": true
    },
    "a_number": {
      "type": "string",
      "required": true
    },
    "supplier_sku": {
      "type": "string"
    },
    "supplier_name": {
      "type": "string"
    },
    "brand": {
      "type": "string"
    },
    "category": {
      "type": "string"
    },
    "default_products": {
      "type": "string"
    },
    "total_variants_count": {
      "type": "integer",
      "default": 0
    },
    "available_colors": {
      "type": "json",
      "description": "Array of unique color names from all variants"
    },
    "available_sizes": {
      "type": "json",
      "description": "Array of unique sizes from all variants"
    },
    "hex_colors": {
      "type": "json",
      "description": "Array of unique hex color codes from variants"
    },
    "price_min": {
      "type": "decimal",
      "precision": 10,
      "scale": 2,
      "description": "Lowest price across all price tiers"
    },
    "price_max": {
      "type": "decimal",
      "precision": 10,
      "scale": 2,
      "description": "Highest price across all price tiers"
    },
    "rag_metadata": {
      "type": "json",
      "required": false,
      "default": {},
      "description": "AI/RAG context metadata for product recommendations (populated separately)"
    },
    "promidata_hash": {
      "type": "string"
    },
    "gemini_file_uri": {
      "type": "string",
      "private": true
    },
<<<<<<< HEAD
=======
    "gemini_synced_hash": {
      "type": "string",
      "private": true
    },
>>>>>>> a5224118
    "battery_information": {
      "type": "string"
    },
    "required_certificates": {
      "type": "string"
    },
    "name": {
      "type": "json",
      "required": true
    },
    "description": {
      "type": "json"
    },
    "model_name": {
      "type": "json"
    },
    "short_description": {
      "type": "json"
    },
    "material": {
      "type": "json"
    },
    "customization": {
      "type": "json"
    },
    "refining": {
      "type": "json"
    },
    "refining_dimensions": {
      "type": "json"
    },
    "refining_location": {
      "type": "json"
    },
    "web_shop_info": {
      "type": "json"
    },
    "product_filters": {
      "type": "json"
    },
    "country_of_origin": {
      "type": "string",
      "maxLength": 100
    },
    "delivery_time": {
      "type": "string",
      "maxLength": 50
    },
    "customs_tariff_number": {
      "type": "string",
      "maxLength": 20
    },
    "tax": {
      "type": "enumeration",
      "enum": [
        "H",
        "L"
      ],
      "default": "H"
    },
    "must_have_imprint": {
      "type": "boolean",
      "default": false
    },
    "maxcolors": {
      "type": "integer"
    },
    "print_option_group": {
      "type": "string",
      "maxLength": 100
    },
    "main_image": {
      "type": "media",
      "multiple": false,
      "required": false,
      "allowedTypes": [
        "images"
      ]
    },
    "gallery_images": {
      "type": "media",
      "multiple": true,
      "required": false,
      "allowedTypes": [
        "images"
      ]
    },
    "model_image": {
      "type": "media",
      "multiple": false,
      "required": false,
      "allowedTypes": [
        "images"
      ]
    },
    "dimensions": {
      "type": "component",
      "component": "product.dimensions"
    },
    "price_tiers": {
      "type": "component",
      "repeatable": true,
      "component": "product.price-tier"
    },
    "imprint_position": {
      "type": "component",
      "repeatable": true,
      "component": "product.imprint-position"
    },
    "supplier": {
      "type": "relation",
      "relation": "manyToOne",
      "target": "api::supplier.supplier",
      "inversedBy": "products"
    },
    "categories": {
      "type": "relation",
      "relation": "manyToMany",
      "target": "api::category.category",
      "inversedBy": "products"
    },
    "variants": {
      "type": "relation",
      "relation": "oneToMany",
      "target": "api::product-variant.product-variant",
      "mappedBy": "product"
    },
    "last_synced": {
      "type": "datetime"
    },
    "is_active": {
      "type": "boolean",
      "default": true
    }
  }
}<|MERGE_RESOLUTION|>--- conflicted
+++ resolved
@@ -77,13 +77,10 @@
       "type": "string",
       "private": true
     },
-<<<<<<< HEAD
-=======
     "gemini_synced_hash": {
       "type": "string",
       "private": true
     },
->>>>>>> a5224118
     "battery_information": {
       "type": "string"
     },
