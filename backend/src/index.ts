import queueService from './services/queue/queue-service';
import workerManager from './services/queue/worker-manager';
import { createBullBoard } from '@bull-board/api';
import { BullMQAdapter } from '@bull-board/api/bullMQAdapter';
import { KoaAdapter } from '@bull-board/koa';
import bullBoardAuth from './middlewares/bull-board-auth';

export default {
  /**
   * An asynchronous register function that runs before
   * your application is initialized.
   *
   * This gives you an opportunity to extend code.
   */
  register(/*{ strapi }*/) {
    // Note: strapi.app is not available here
    // Middleware registration moved to bootstrap()
  },

  /**
   * An asynchronous bootstrap function that runs before
   * your application gets started.
   *
   * This gives you an opportunity to set up your data model,
   * run jobs, or perform some special logic.
   */
  async bootstrap({ strapi }) {
    // Register Bull Board authentication middleware early
    // This protects /admin/queues routes with admin JWT verification
    // Note: Use strapi.server.app instead of strapi.app
    if (strapi.server && strapi.server.app) {
      strapi.server.app.use(bullBoardAuth({}, { strapi }));
    }

    strapi.log.info('🚀 Bootstrapping application to set public permissions...');
    try {
      // Strapi 5: Use findMany with filters instead of findOne with where
      const publicRoles = await strapi.query('plugin::users-permissions.role').findMany({
        filters: { type: 'public' },
        limit: 1,
      });

      const publicRole = publicRoles?.[0];

      if (!publicRole) {
        strapi.log.error('❌ Bootstrap Error: Could not find the public role.');
        return;
      }

      strapi.log.info(`Found public role with ID: ${publicRole.id}. Proceeding to set permissions.`);

      const permissionsToSet = [
        'api::product.product.find',
        'api::product.product.findOne',
        'api::product.product.getBrands',
        'api::product.product.search',
        'api::product-variant.product-variant.find',
        'api::product-variant.product-variant.findOne',
        'api::category.category.find',
        'api::category.category.findOne',
        'api::supplier.supplier.find',
        'api::supplier.supplier.findOne',
        'api::gemini-sync.gemini-sync.stats',
        'api::gemini-sync.gemini-sync.triggerBySupplier',
      ];

      for (const action of permissionsToSet) {
        strapi.log.info(`- Processing permission: ${action}`);
        try {
          // Strapi 5: Use findMany with filters instead of findOne with where
          const permissions = await strapi.query('plugin::users-permissions.permission').findMany({
            filters: { action, role: publicRole.id },
            limit: 1,
          });

          const permission = permissions?.[0];

          if (permission) {
            if (!permission.enabled) {
              strapi.log.info(`  Permission found, enabling...`);
              await strapi.query('plugin::users-permissions.permission').update({
                where: { id: permission.id },
                data: { enabled: true },
              });
              strapi.log.info(`  ✅ Permission enabled.`);
            } else {
              strapi.log.info(`  Permission was already enabled.`);
            }
          } else {
            strapi.log.info(`  Permission not found, creating...`);
            await strapi.query('plugin::users-permissions.permission').create({
              data: { action, role: publicRole.id, enabled: true },
            });
            strapi.log.info(`  ✅ Permission created and enabled.`);
          }
        } catch (err) {
          strapi.log.error(`  ❌ Error processing permission ${action}:`, err.message);
        }
      }

      strapi.log.info('✅ Bootstrap finished setting public API permissions.');
    } catch (error) {
      strapi.log.error('❌ An error occurred during the bootstrap process:', error);
    }

    // Health check endpoint is now at /api/health (see src/api/health/)

    // Discover and sync suppliers from Promidata
    // Only runs if suppliers are missing (smart check)
    strapi.log.info('\n🔍 Checking supplier database...');
    try {
      const supplierSyncService = await import('./services/promidata/sync/supplier-sync-service');
      const missingSuppliers = await supplierSyncService.default.getMissingSuppliers();

      if (missingSuppliers.length > 0) {
        strapi.log.info(`📊 Found ${missingSuppliers.length} new suppliers in Promidata, syncing...`);
        const result = await supplierSyncService.default.discoverAndSyncSuppliers();
        strapi.log.info(`✅ Supplier discovery complete: ${result.created} created, ${result.updated} updated from ${result.discovered} discovered`);
      } else {
        const allSuppliers = await strapi.documents('api::supplier.supplier').findMany({
          pagination: { page: 1, pageSize: 1 },
        });
        strapi.log.info(`✅ Supplier database is up-to-date (${allSuppliers.length > 0 ? 'suppliers exist' : 'no suppliers in Promidata'})`);
      }
    } catch (error) {
      strapi.log.error('❌ Error during supplier discovery:', error.message);
      strapi.log.warn('⚠️  You can manually sync suppliers later via the admin panel');
    }

    // Initialize BullMQ queue service and workers
    // Use setImmediate to ensure Strapi is fully initialized before starting workers
    strapi.log.info('\n🚀 Scheduling BullMQ queue service and worker initialization...');
    setImmediate(async () => {
      try {
        // Verify Strapi is ready before starting workers
        if (!strapi.db) {
          throw new Error('Strapi database not initialized');
        }

<<<<<<< HEAD
        await queueService.initialize();
        await workerManager.start();
        strapi.log.info('✅ Queue service and workers initialized successfully');

        // Register Gemini File Search service with Meilisearch dependency
=======
        // IMPORTANT: Register Gemini service BEFORE starting workers
        // This ensures the service is instantiated and cached before any jobs are processed
        // Fixes race condition where workers could try to process jobs before service is ready
>>>>>>> a5224118
        try {
          // @ts-ignore - Custom service not in Strapi types
          const geminiService = strapi.service('api::gemini-sync.gemini-file-search');
          // @ts-ignore - Custom service not in Strapi types
          const meilisearchService = strapi.service('api::product.meilisearch');

          if (geminiService && meilisearchService) {
            geminiService.setMeilisearchService(meilisearchService);
            strapi.log.info('✅ Gemini File Search service registered with Meilisearch dependency');
          } else {
            strapi.log.warn('⚠️  Gemini or Meilisearch service not available, skipping dependency injection');
          }
        } catch (error) {
          strapi.log.error('❌ Failed to register Gemini service:', error);
          // Don't throw - allow app to continue without Gemini if not available
        }

<<<<<<< HEAD
=======
        // NOW start queue and workers (after services are ready)
        await queueService.initialize();
        await workerManager.start();
        strapi.log.info('✅ Queue service and workers initialized successfully');

>>>>>>> a5224118
        // Initialize Bull Board for queue monitoring
        try {
          const serverAdapter = new KoaAdapter();
          serverAdapter.setBasePath('/admin/queues');

          const queues = queueService.getQueuesForBullBoard();

          createBullBoard({
            queues: queues.map(queue => new BullMQAdapter(queue)),
            serverAdapter,
          });

          // Register Bull Board routes with Koa
          if (strapi.server && strapi.server.app) {
            strapi.server.app.use(serverAdapter.registerPlugin());
            strapi.log.info('✅ Bull Board UI mounted at /admin/queues');
            strapi.log.info('   Access the dashboard: http://localhost:1337/admin/queues');
            strapi.log.info('   (Requires admin JWT token in Authorization header)');
          } else {
            throw new Error('Strapi server not available for Bull Board registration');
          }
        } catch (error) {
          strapi.log.error('❌ Failed to initialize Bull Board:', error);
          // Don't throw - Bull Board is optional monitoring tool
        }
      } catch (error) {
        strapi.log.error('❌ Failed to initialize queue service or workers:', error);
        // Don't throw - allow app to continue without workers if Redis unavailable
      }
    });
  },

  /**
   * An asynchronous destroy function that runs before
   * your application is destroyed.
   *
   * This gives you an opportunity to gracefully shut down services.
   */
  async destroy({ strapi }) {
    strapi.log.info('🛑 Shutting down application...');

    try {
      // Stop workers
      await workerManager.stop();
      // Close queues
      await queueService.close();
      strapi.log.info('✅ Queue service and workers shut down successfully');
    } catch (error) {
      strapi.log.error('❌ Error during shutdown:', error);
    }
  },
};<|MERGE_RESOLUTION|>--- conflicted
+++ resolved
@@ -137,17 +137,9 @@
           throw new Error('Strapi database not initialized');
         }
 
-<<<<<<< HEAD
-        await queueService.initialize();
-        await workerManager.start();
-        strapi.log.info('✅ Queue service and workers initialized successfully');
-
-        // Register Gemini File Search service with Meilisearch dependency
-=======
         // IMPORTANT: Register Gemini service BEFORE starting workers
         // This ensures the service is instantiated and cached before any jobs are processed
         // Fixes race condition where workers could try to process jobs before service is ready
->>>>>>> a5224118
         try {
           // @ts-ignore - Custom service not in Strapi types
           const geminiService = strapi.service('api::gemini-sync.gemini-file-search');
@@ -165,14 +157,11 @@
           // Don't throw - allow app to continue without Gemini if not available
         }
 
-<<<<<<< HEAD
-=======
         // NOW start queue and workers (after services are ready)
         await queueService.initialize();
         await workerManager.start();
         strapi.log.info('✅ Queue service and workers initialized successfully');
 
->>>>>>> a5224118
         // Initialize Bull Board for queue monitoring
         try {
           const serverAdapter = new KoaAdapter();
